--- conflicted
+++ resolved
@@ -24,14 +24,7 @@
 // Mosts users won't directly access aggregration data.
 type AggregationData interface {
 	isAggregationData() bool
-<<<<<<< HEAD
 	addSample(v float64)
-	addOther(other AggregationData)
-	multiplyByFraction(fraction float64) AggregationData
-	clear()
-=======
-	addSample(v interface{})
->>>>>>> 9d9c4a31
 	clone() AggregationData
 	equal(other AggregationData) bool
 }
