// Copyright 2017, OpenCensus Authors
//
// Licensed under the Apache License, Version 2.0 (the "License");
// you may not use this file except in compliance with the License.
// You may obtain a copy of the License at
//
//     http://www.apache.org/licenses/LICENSE-2.0
//
// Unless required by applicable law or agreed to in writing, software
// distributed under the License is distributed on an "AS IS" BASIS,
// WITHOUT WARRANTIES OR CONDITIONS OF ANY KIND, either express or implied.
// See the License for the specific language governing permissions and
// limitations under the License.
//

package view

import (
	"fmt"
	"time"

	"go.opencensus.io/stats"
	"go.opencensus.io/tag"
)

type command interface {
	handleCommand(w *worker)
}

// getViewByNameReq is the command to get a view given its name.
type getViewByNameReq struct {
	name string
	c    chan *getViewByNameResp
}

type getViewByNameResp struct {
	v *View
}

func (cmd *getViewByNameReq) handleCommand(w *worker) {
	cmd.c <- &getViewByNameResp{&w.views[cmd.name].definition}
}

// subscribeToViewReq is the command to subscribe to a view.
type subscribeToViewReq struct {
	v   *View
	err chan error
}

func (cmd *subscribeToViewReq) handleCommand(w *worker) {
	vi, err := w.tryRegisterView(cmd.v)
	if err != nil {
		cmd.err <- fmt.Errorf("cannot subscribe to view: %v", err)
		return
	}
	vi.subscribe()
	cmd.err <- nil
}

// unsubscribeFromViewReq is the command to unsubscribe to a view. Has no
// impact on the data collection for client that are pulling data from the
// library.
type unsubscribeFromViewReq struct {
	v   string
	err chan error
}

func (cmd *unsubscribeFromViewReq) handleCommand(w *worker) {
	vi, ok := w.views[cmd.v]
	if !ok {
		cmd.err <- nil
		return
	}

	vi.unsubscribe()
	if !vi.isSubscribed() {
		// this was the last subscription and view is not collecting anymore.
		// The collected data can be cleared.
		vi.clearRows()
	}
	// we always return nil because this operation never fails. However we
	// still need to return something on the channel to signal to the waiting
	// go routine that the operation completed.
	cmd.err <- nil
}

// retrieveDataReq is the command to retrieve data for a view.
type retrieveDataReq struct {
	now time.Time
	v   string
	c   chan *retrieveDataResp
}

type retrieveDataResp struct {
	rows []*Row
	err  error
}

func (cmd *retrieveDataReq) handleCommand(w *worker) {
	vi, ok := w.views[cmd.v]
	if !ok {
		cmd.c <- &retrieveDataResp{
			nil,
			fmt.Errorf("cannot retrieve data; view %q is not registered", cmd.v),
		}
		return
	}

	if !vi.isSubscribed() {
		cmd.c <- &retrieveDataResp{
			nil,
			fmt.Errorf("cannot retrieve data; view %q has no subscriptions or collection is not forcibly started", cmd.v),
		}
		return
	}
	cmd.c <- &retrieveDataResp{
<<<<<<< HEAD
		vi.collectedRows(cmd.now),
=======
		cmd.v.collectedRows(),
>>>>>>> 4566f1f2
		nil,
	}
}

// recordReq is the command to record data related to multiple measures
// at once.
type recordReq struct {
	tm *tag.Map
	ms []stats.Measurement
}

func (cmd *recordReq) handleCommand(w *worker) {
	for _, m := range cmd.ms {
		ref := w.getMeasureRef(m.Measure.Name())
		for v := range ref.views {
			v.addSample(cmd.tm, m.Value)
		}
	}
}

// setReportingPeriodReq is the command to modify the duration between
// reporting the collected data to the subscribed clients.
type setReportingPeriodReq struct {
	d time.Duration
	c chan bool
}

func (cmd *setReportingPeriodReq) handleCommand(w *worker) {
	w.timer.Stop()
	if cmd.d <= 0 {
		w.timer = time.NewTicker(defaultReportingDuration)
	} else {
		w.timer = time.NewTicker(cmd.d)
	}
	cmd.c <- true
}<|MERGE_RESOLUTION|>--- conflicted
+++ resolved
@@ -114,11 +114,7 @@
 		return
 	}
 	cmd.c <- &retrieveDataResp{
-<<<<<<< HEAD
-		vi.collectedRows(cmd.now),
-=======
-		cmd.v.collectedRows(),
->>>>>>> 4566f1f2
+		vi.collectedRows(),
 		nil,
 	}
 }
