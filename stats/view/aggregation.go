// Copyright 2017, OpenCensus Authors
//
// Licensed under the Apache License, Version 2.0 (the "License");
// you may not use this file except in compliance with the License.
// You may obtain a copy of the License at
//
//     http://www.apache.org/licenses/LICENSE-2.0
//
// Unless required by applicable law or agreed to in writing, software
// distributed under the License is distributed on an "AS IS" BASIS,
// WITHOUT WARRANTIES OR CONDITIONS OF ANY KIND, either express or implied.
// See the License for the specific language governing permissions and
// limitations under the License.
//

package view

<<<<<<< HEAD
import "go.opencensus.io/exporter"
=======
//go:generate stringer -type AggType

// AggType represents the type of aggregation function used on a View.
type AggType int

const (
	AggTypeNone         AggType = iota // no aggregation; reserved for future use.
	AggTypeCount                       // the count aggregation, see Count.
	AggTypeSum                         // the sum aggregation, see Sum.
	AggTypeDistribution                // the distribution aggregation, see Distribution.
)
>>>>>>> 232014ea

// Aggregation represents a data aggregation method. Use one of the functions:
// Count, Sum, or Distribution to construct an Aggregation.
type Aggregation struct {
	agg           exporter.Aggregation
	newAggregator func() aggregator
}

var (
	aggCount = &Aggregation{
		agg: exporter.Aggregation{Type: exporter.AggTypeCount},
		newAggregator: func() aggregator {
			return newCountData(0)
		},
	}
	aggSum = &Aggregation{
		agg: exporter.Aggregation{Type: exporter.AggTypeSum},
		newAggregator: func() aggregator {
			return newSumData(0)
		},
	}
)

// Count indicates that data collected and aggregated
// with this method will be turned into a count value.
// For example, total number of accepted requests can be
// aggregated by using Count.
func Count() *Aggregation {
	return aggCount
}

// Sum indicates that data collected and aggregated
// with this method will be summed up.
// For example, accumulated request bytes can be aggregated by using
// Sum.
func Sum() *Aggregation {
	return aggSum
}

// Distribution indicates that the desired aggregation is
// a histogram distribution.
//
// An distribution aggregation may contain a histogram of the values in the
// population. The bucket boundaries for that histogram are described
// by the bounds. This defines len(bounds)+1 buckets.
//
// If len(bounds) >= 2 then the boundaries for bucket index i are:
//
//     [-infinity, bounds[i]) for i = 0
//     [bounds[i-1], bounds[i]) for 0 < i < length
//     [bounds[i-1], +infinity) for i = length
//
// If len(bounds) is 0 then there is no histogram associated with the
// distribution. There will be a single bucket with boundaries
// (-infinity, +infinity).
//
// If len(bounds) is 1 then there is no finite buckets, and that single
// element is the common boundary of the overflow and underflow buckets.
func Distribution(bounds ...float64) *Aggregation {
	return &Aggregation{
		agg: exporter.Aggregation{
			Type:    exporter.AggTypeDistribution,
			Buckets: bounds,
		},
		newAggregator: func() aggregator {
			return newDistributionData(bounds)
		},
	}
}<|MERGE_RESOLUTION|>--- conflicted
+++ resolved
@@ -15,21 +15,7 @@
 
 package view
 
-<<<<<<< HEAD
 import "go.opencensus.io/exporter"
-=======
-//go:generate stringer -type AggType
-
-// AggType represents the type of aggregation function used on a View.
-type AggType int
-
-const (
-	AggTypeNone         AggType = iota // no aggregation; reserved for future use.
-	AggTypeCount                       // the count aggregation, see Count.
-	AggTypeSum                         // the sum aggregation, see Sum.
-	AggTypeDistribution                // the distribution aggregation, see Distribution.
-)
->>>>>>> 232014ea
 
 // Aggregation represents a data aggregation method. Use one of the functions:
 // Count, Sum, or Distribution to construct an Aggregation.
