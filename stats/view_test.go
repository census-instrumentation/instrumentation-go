// Copyright 2017, OpenCensus Authors
//
// Licensed under the Apache License, Version 2.0 (the "License");
// you may not use this file except in compliance with the License.
// You may obtain a copy of the License at
//
//     http://www.apache.org/licenses/LICENSE-2.0
//
// Unless required by applicable law or agreed to in writing, software
// distributed under the License is distributed on an "AS IS" BASIS,
// WITHOUT WARRANTIES OR CONDITIONS OF ANY KIND, either express or implied.
// See the License for the specific language governing permissions and
// limitations under the License.
//

package stats

import (
	"context"
	"testing"
	"time"

	"go.opencensus.io/tag"
)

func Test_View_MeasureFloat64_AggregationDistribution_WindowCumulative(t *testing.T) {
	k1, _ := tag.NewKey("k1")
	k2, _ := tag.NewKey("k2")
	k3, _ := tag.NewKey("k3")
	agg1 := DistributionAggregation([]float64{2})
	view, err := NewView("VF1", "desc VF1", []tag.Key{k1, k2}, nil, agg1)
	if err != nil {
		t.Fatal(err)
	}

	type tagString struct {
		k tag.Key
		v string
	}
	type record struct {
		f    float64
		tags []tagString
	}

	type testCase struct {
		label    string
		records  []record
		wantRows []*Row
	}

	tcs := []testCase{
		{
			"1",
			[]record{
				{1, []tagString{{k1, "v1"}}},
				{5, []tagString{{k1, "v1"}}},
			},
			[]*Row{
				{
					[]tag.Tag{{Key: k1, Value: "v1"}},
					&DistributionData{
						2, 1, 5, 3, 8, []int64{1, 1}, agg1,
					},
				},
			},
		},
		{
			"2",
			[]record{
				{1, []tagString{{k1, "v1"}}},
				{5, []tagString{{k2, "v2"}}},
			},
			[]*Row{
				{
					[]tag.Tag{{Key: k1, Value: "v1"}},
					&DistributionData{
						1, 1, 1, 1, 0, []int64{1, 0}, agg1,
					},
				},
				{
					[]tag.Tag{{Key: k2, Value: "v2"}},
					&DistributionData{
						1, 5, 5, 5, 0, []int64{0, 1}, agg1,
					},
				},
			},
		},
		{
			"3",
			[]record{
				{1, []tagString{{k1, "v1"}}},
				{5, []tagString{{k1, "v1"}, {k3, "v3"}}},
				{1, []tagString{{k1, "v1 other"}}},
				{5, []tagString{{k2, "v2"}}},
				{5, []tagString{{k1, "v1"}, {k2, "v2"}}},
			},
			[]*Row{
				{
					[]tag.Tag{{Key: k1, Value: "v1"}},
					&DistributionData{
						2, 1, 5, 3, 8, []int64{1, 1}, agg1,
					},
				},
				{
					[]tag.Tag{{Key: k1, Value: "v1 other"}},
					&DistributionData{
						1, 1, 1, 1, 0, []int64{1, 0}, agg1,
					},
				},
				{
					[]tag.Tag{{Key: k2, Value: "v2"}},
					&DistributionData{
						1, 5, 5, 5, 0, []int64{0, 1}, agg1,
					},
				},
				{
					[]tag.Tag{{Key: k1, Value: "v1"}, {Key: k2, Value: "v2"}},
					&DistributionData{
						1, 5, 5, 5, 0, []int64{0, 1}, agg1,
					},
				},
			},
		},
		{
			"4",
			[]record{
				{1, []tagString{{k1, "v1 is a very long value key"}}},
				{5, []tagString{{k1, "v1 is a very long value key"}, {k3, "v3"}}},
				{1, []tagString{{k1, "v1 is another very long value key"}}},
				{1, []tagString{{k1, "v1 is a very long value key"}, {k2, "v2 is a very long value key"}}},
				{5, []tagString{{k1, "v1 is a very long value key"}, {k2, "v2 is a very long value key"}}},
				{3, []tagString{{k1, "v1 is a very long value key"}, {k2, "v2 is a very long value key"}}},
				{3, []tagString{{k1, "v1 is a very long value key"}, {k2, "v2 is a very long value key"}}},
			},
			[]*Row{
				{
					[]tag.Tag{{Key: k1, Value: "v1 is a very long value key"}},
					&DistributionData{
						2, 1, 5, 3, 8, []int64{1, 1}, agg1,
					},
				},
				{
					[]tag.Tag{{Key: k1, Value: "v1 is another very long value key"}},
					&DistributionData{
						1, 1, 1, 1, 0, []int64{1, 0}, agg1,
					},
				},
				{
					[]tag.Tag{{Key: k1, Value: "v1 is a very long value key"}, {Key: k2, Value: "v2 is a very long value key"}},
					&DistributionData{
						4, 1, 5, 3, 2.66666666666667 * 3, []int64{1, 3}, agg1,
					},
				},
			},
		},
	}

	for _, tc := range tcs {
		view.clearRows()
		view.subscribe()
		for _, r := range tc.records {
			mods := []tag.Mutator{}
			for _, t := range r.tags {
				mods = append(mods, tag.Insert(t.k, t.v))
			}
			ctx, err := tag.New(context.Background(), mods...)
			if err != nil {
				t.Errorf("%v: NewMap = %v", tc.label, err)
			}
			view.addSample(tag.FromContext(ctx), r.f, time.Now())
		}

		gotRows := view.collectedRows(time.Now())
		for i, got := range gotRows {
			if !containsRow(tc.wantRows, got) {
				t.Errorf("%v-%d: got row %v; want none", tc.label, i, got)
				break
			}
		}

		for i, want := range tc.wantRows {
			if !containsRow(gotRows, want) {
				t.Errorf("%v-%d: got none; want row %v", tc.label, i, want)
				break
			}
		}
	}
}


<<<<<<< HEAD
func Test_View_MeasureFloat64_AggregationSum(t *testing.T) {
=======
	k1, _ := tag.NewKey("k1")
	k2, _ := tag.NewKey("k2")
	agg1 := DistributionAggregation([]float64{2})
	view, err := NewView("VF1", "desc VF1", []tag.Key{k1, k2}, nil, agg1, Interval{10 * time.Second, 5})
	if err != nil {
		t.Fatal(err)
	}

	type tagString struct {
		k tag.Key
		v string
	}
	type record struct {
		f    float64
		tags []tagString
		now  time.Time
	}

	type wantRows struct {
		label        string
		retrieveTime time.Time
		rows         []*Row
	}

	type testCase struct {
		label    string
		records  []record
		wantRows []wantRows
	}

	tcs := []testCase{
		{
			"1",
			[]record{
				{1, []tagString{{k1, "v1"}}, startTime.Add(1 * time.Second)},
				{2, []tagString{{k1, "v1"}}, startTime.Add(6 * time.Second)},
				{5, []tagString{{k1, "v1"}}, startTime.Add(6 * time.Second)},
				{4, []tagString{{k1, "v1"}}, startTime.Add(10 * time.Second)},
				{5, []tagString{{k1, "v1"}}, startTime.Add(10 * time.Second)},
				{4, []tagString{{k1, "v1"}}, startTime.Add(14 * time.Second)},
				{3, []tagString{{k1, "v1"}}, startTime.Add(14 * time.Second)},
			},
			[]wantRows{
				{
					"last 6 recorded",
					startTime.Add(14 * time.Second),
					[]*Row{
						{
							[]tag.Tag{{Key: k1, Value: "v1"}},
							&DistributionData{
								6, 2, 5, 3.8333333333, 1.3666666667 * 5, []int64{0, 6}, agg1,
							},
						},
					},
				},
				{
					"last 4 recorded",
					startTime.Add(18 * time.Second),
					[]*Row{
						{
							[]tag.Tag{{Key: k1, Value: "v1"}},
							&DistributionData{
								4, 3, 5, 4, 0.6666666667 * 3, []int64{0, 4}, agg1,
							},
						},
					},
				},
				{
					"last 2 recorded",
					startTime.Add(22 * time.Second),
					[]*Row{
						{
							[]tag.Tag{{Key: k1, Value: "v1"}},
							&DistributionData{
								2, 3, 4, 3.5, 0.5, []int64{0, 2}, agg1,
							},
						},
					},
				},
			},
		},
		{
			"2",
			[]record{
				{1, []tagString{{k1, "v1"}}, startTime.Add(3 * time.Second)},
				{2, []tagString{{k1, "v1"}}, startTime.Add(5 * time.Second)},
				{3, []tagString{{k1, "v1"}}, startTime.Add(5 * time.Second)},
				{4, []tagString{{k1, "v1"}}, startTime.Add(8 * time.Second)},
				{5, []tagString{{k1, "v1"}}, startTime.Add(8 * time.Second)},
				{5, []tagString{{k1, "v1"}}, startTime.Add(8 * time.Second)},
				{5, []tagString{{k1, "v1"}}, startTime.Add(9 * time.Second)},
			},
			[]wantRows{
				{
					"no partial bucket",
					startTime.Add(10 * time.Second),
					[]*Row{
						{
							[]tag.Tag{{Key: k1, Value: "v1"}},
							&DistributionData{
								7, 1, 5, 3.57142857142857, 2.61904761904762 * 6, []int64{1, 6}, agg1,
							},
						},
					},
				},
				{
					"oldest partial bucket: (remaining time: 50%)",
					startTime.Add(12 * time.Second),
					[]*Row{
						{
							[]tag.Tag{{Key: k1, Value: "v1"}},
							&DistributionData{
								7, 1, 5, 3.57142857142857, 2.61904761904762 * 6, []int64{1, 6}, agg1,
							},
						},
					},
				},
				{
					"oldest partial bucket: (remaining time: 99.99%)",
					startTime.Add(15 * time.Second),
					[]*Row{
						{
							[]tag.Tag{{Key: k1, Value: "v1"}},
							&DistributionData{
								6, 2, 5, 4, 1.6 * 5, []int64{0, 6}, agg1,
							},
						},
					},
				},
				{
					"oldest partial bucket: (remaining time: 0.001%)",
					startTime.Add(17*time.Second - 1*time.Millisecond),
					[]*Row{
						{
							[]tag.Tag{{Key: k1, Value: "v1"}},
							&DistributionData{
								6, 2, 5, 4, 1.6 * 5, []int64{0, 6}, agg1,
							},
						},
					},
				},
				{
					"oldest partial bucket: (remaining time: 50%)",
					startTime.Add(18 * time.Second),
					[]*Row{
						{
							[]tag.Tag{{Key: k1, Value: "v1"}},
							&DistributionData{
								4, 4, 5, 4.75, 0.25 * 3, []int64{0, 4}, agg1,
							},
						},
					},
				},
			},
		},
	}

	for _, tc := range tcs {
		view.clearRows()
		view.subscribe()
		for _, r := range tc.records {
			mods := []tag.Mutator{}
			for _, t := range r.tags {
				mods = append(mods, tag.Insert(t.k, t.v))
			}
			ctx, err := tag.New(context.Background(), mods...)
			if err != nil {
				t.Errorf("%v: New = %v", tc.label, err)
			}
			view.addSample(tag.FromContext(ctx), r.f, r.now)
		}

		for _, wantRows := range tc.wantRows {
			gotRows := view.collectedRows(wantRows.retrieveTime)

			for _, gotRow := range gotRows {
				if !containsRow(wantRows.rows, gotRow) {
					t.Errorf("got unexpected row '%v' for test case: '%v' with label '%v'", gotRow, tc.label, wantRows.label)
					break
				}
			}

			for _, wantRow := range wantRows.rows {
				if !containsRow(gotRows, wantRow) {
					t.Errorf("want row '%v' for test case: '%v' with label '%v'. Not received", wantRow, tc.label, wantRows.label)
					break
				}
			}
		}

	}
}

func Test_View_MeasureFloat64_AggregationCount_WindowSlidingTime(t *testing.T) {
	startTime := time.Date(2010, 1, 1, 0, 0, 0, 0, time.UTC)

	k1, _ := tag.NewKey("k1")
	k2, _ := tag.NewKey("k2")
	agg1 := CountAggregation{}
	view, err := NewView("VF1", "desc VF1", []tag.Key{k1, k2}, nil, agg1, Interval{10 * time.Second, 5})
	if err != nil {
		t.Fatal(err)
	}

	type tagString struct {
		k tag.Key
		v string
	}
	type record struct {
		f    float64
		tags []tagString
		now  time.Time
	}

	type wantRows struct {
		label        string
		retrieveTime time.Time
		rows         []*Row
	}

	type testCase struct {
		label    string
		records  []record
		wantRows []wantRows
	}

	tcs := []testCase{
		{
			"1",
			[]record{
				{1, []tagString{{k1, "v1"}}, startTime.Add(1 * time.Second)},
				{2, []tagString{{k1, "v1"}}, startTime.Add(6 * time.Second)},
				{5, []tagString{{k1, "v1"}}, startTime.Add(6 * time.Second)},
				{4, []tagString{{k1, "v1"}}, startTime.Add(10 * time.Second)},
				{5, []tagString{{k1, "v1"}}, startTime.Add(10 * time.Second)},
				{4, []tagString{{k1, "v1"}}, startTime.Add(14 * time.Second)},
				{3, []tagString{{k1, "v1"}}, startTime.Add(14 * time.Second)},
			},
			[]wantRows{
				{
					"last 6 recorded",
					startTime.Add(14 * time.Second),
					[]*Row{
						{
							[]tag.Tag{{Key: k1, Value: "v1"}},
							newCountData(6),
						},
					},
				},
				{
					"last 4 recorded",
					startTime.Add(18 * time.Second),
					[]*Row{
						{
							[]tag.Tag{{Key: k1, Value: "v1"}},
							newCountData(4),
						},
					},
				},
				{
					"last 2 recorded",
					startTime.Add(22 * time.Second),
					[]*Row{
						{
							[]tag.Tag{{Key: k1, Value: "v1"}},
							newCountData(2),
						},
					},
				},
			},
		},
		{
			"2",
			[]record{
				{1, []tagString{{k1, "v1"}}, startTime.Add(3 * time.Second)},
				{2, []tagString{{k1, "v1"}}, startTime.Add(5 * time.Second)},
				{3, []tagString{{k1, "v1"}}, startTime.Add(5 * time.Second)},
				{4, []tagString{{k1, "v1"}}, startTime.Add(8 * time.Second)},
				{5, []tagString{{k1, "v1"}}, startTime.Add(8 * time.Second)},
				{5, []tagString{{k1, "v1"}}, startTime.Add(8 * time.Second)},
				{5, []tagString{{k1, "v1"}}, startTime.Add(9 * time.Second)},
			},
			[]wantRows{
				{
					"no partial bucket",
					startTime.Add(10 * time.Second),
					[]*Row{
						{
							[]tag.Tag{{Key: k1, Value: "v1"}},
							newCountData(7),
						},
					},
				},
				{
					"oldest partial bucket: (remaining time: 50%) (count: 1)",
					startTime.Add(12 * time.Second),
					[]*Row{
						{
							[]tag.Tag{{Key: k1, Value: "v1"}},
							newCountData(7),
						},
					},
				},
				{
					"oldest partial bucket: (remaining time: 80%) (count: 2)",
					startTime.Add(15*time.Second + 400*time.Millisecond),
					[]*Row{
						{
							[]tag.Tag{{Key: k1, Value: "v1"}},
							newCountData(6),
						},
					},
				},
				{
					"oldest partial bucket: (remaining time: 50%) (count: 2)",
					startTime.Add(16 * time.Second),
					[]*Row{
						{
							[]tag.Tag{{Key: k1, Value: "v1"}},
							newCountData(5),
						},
					},
				},
				{
					"oldest partial bucket: (remaining time: 90%) (count: 3)",
					startTime.Add(17*time.Second + 200*time.Millisecond),
					[]*Row{
						{
							[]tag.Tag{{Key: k1, Value: "v1"}},
							newCountData(4),
						},
					},
				},
				{
					"oldest partial bucket: (remaining time: 50%) (count: 3)",
					startTime.Add(18 * time.Second),
					[]*Row{
						{
							[]tag.Tag{{Key: k1, Value: "v1"}},
							newCountData(3),
						},
					},
				},
				{
					"oldest partial bucket: (remaining time: 20%) (count: 3)",
					startTime.Add(18*time.Second + 600*time.Millisecond),
					[]*Row{
						{
							[]tag.Tag{{Key: k1, Value: "v1"}},
							newCountData(2),
						},
					},
				},
			},
		},
	}

	for _, tc := range tcs {
		view.clearRows()
		view.subscribe()
		for _, r := range tc.records {
			mods := []tag.Mutator{}
			for _, t := range r.tags {
				mods = append(mods, tag.Insert(t.k, t.v))
			}
			ctx, err := tag.New(context.Background(), mods...)
			if err != nil {
				t.Errorf("%v: New = %v", tc.label, err)
			}
			view.addSample(tag.FromContext(ctx), r.f, r.now)
		}

		for _, wantRows := range tc.wantRows {
			gotRows := view.collectedRows(wantRows.retrieveTime)

			for _, gotRow := range gotRows {
				if !containsRow(wantRows.rows, gotRow) {
					t.Errorf("got unexpected row '%v' for test case: '%v' with label '%v'", gotRow, tc.label, wantRows.label)
					break
				}
			}

			for _, wantRow := range wantRows.rows {
				if !containsRow(gotRows, wantRow) {
					t.Errorf("want row '%v' for test case: '%v' with label '%v'. Not received", wantRow, tc.label, wantRows.label)
					break
				}
			}
		}

	}
}

func Test_View_MeasureFloat64_AggregationSum_WindowCumulative(t *testing.T) {
>>>>>>> ab34cca5
	k1, _ := tag.NewKey("k1")
	k2, _ := tag.NewKey("k2")
	k3, _ := tag.NewKey("k3")
	view, err := NewView("VF1", "desc VF1", []tag.Key{k1, k2}, nil, SumAggregation{})
	if err != nil {
		t.Fatal(err)
	}

	type tagString struct {
		k tag.Key
		v string
	}
	type record struct {
		f    float64
		tags []tagString
	}

	tcs := []struct {
		label    string
		records  []record
		wantRows []*Row
	}{
		{
			"1",
			[]record{
				{1, []tagString{{k1, "v1"}}},
				{5, []tagString{{k1, "v1"}}},
			},
			[]*Row{
				{
					[]tag.Tag{{Key: k1, Value: "v1"}},
					newSumData(6),
				},
			},
		},
		{
			"2",
			[]record{
				{1, []tagString{{k1, "v1"}}},
				{5, []tagString{{k2, "v2"}}},
			},
			[]*Row{
				{
					[]tag.Tag{{Key: k1, Value: "v1"}},
					newSumData(1),
				},
				{
					[]tag.Tag{{Key: k2, Value: "v2"}},
					newSumData(5),
				},
			},
		},
		{
			"3",
			[]record{
				{1, []tagString{{k1, "v1"}}},
				{5, []tagString{{k1, "v1"}, {k3, "v3"}}},
				{1, []tagString{{k1, "v1 other"}}},
				{5, []tagString{{k2, "v2"}}},
				{5, []tagString{{k1, "v1"}, {k2, "v2"}}},
			},
			[]*Row{
				{
					[]tag.Tag{{Key: k1, Value: "v1"}},
					newSumData(6),
				},
				{
					[]tag.Tag{{Key: k1, Value: "v1 other"}},
					newSumData(1),
				},
				{
					[]tag.Tag{{Key: k2, Value: "v2"}},
					newSumData(5),
				},
				{
					[]tag.Tag{{Key: k1, Value: "v1"}, {Key: k2, Value: "v2"}},
					newSumData(5),
				},
			},
		},
	}

	for _, tt := range tcs {
		view.clearRows()
		view.subscribe()
		for _, r := range tt.records {
			mods := []tag.Mutator{}
			for _, t := range r.tags {
				mods = append(mods, tag.Insert(t.k, t.v))
			}
			ctx, err := tag.New(context.Background(), mods...)
			if err != nil {
				t.Errorf("%v: New = %v", tt.label, err)
			}
			view.addSample(tag.FromContext(ctx), r.f, time.Now())
		}

		gotRows := view.collectedRows(time.Now())
		for i, got := range gotRows {
			if !containsRow(tt.wantRows, got) {
				t.Errorf("%v-%d: got row %v; want none", tt.label, i, got)
				break
			}
		}

		for i, want := range tt.wantRows {
			if !containsRow(gotRows, want) {
				t.Errorf("%v-%d: got none; want row %v", tt.label, i, want)
				break
			}
		}
	}
}

func Test_View_MeasureFloat64_AggregationMean_WindowCumulative(t *testing.T) {
	k1, _ := tag.NewKey("k1")
	k2, _ := tag.NewKey("k2")
	k3, _ := tag.NewKey("k3")
	view, err := NewView("VF1", "desc VF1", []tag.Key{k1, k2}, nil, MeanAggregation{})
	if err != nil {
		t.Fatal(err)
	}

	type tagString struct {
		k tag.Key
		v string
	}
	type record struct {
		f    float64
		tags []tagString
	}

	tcs := []struct {
		label    string
		records  []record
		wantRows []*Row
	}{
		{
			"1",
			[]record{
				{1, []tagString{{k1, "v1"}}},
				{5, []tagString{{k1, "v1"}}},
			},
			[]*Row{
				{
					[]tag.Tag{{Key: k1, Value: "v1"}},
					newMeanData(3, 2),
				},
			},
		},
		{
			"2",
			[]record{
				{1, []tagString{{k1, "v1"}}},
				{5, []tagString{{k2, "v2"}}},
				{-0.5, []tagString{{k2, "v2"}}},
			},
			[]*Row{
				{
					[]tag.Tag{{Key: k1, Value: "v1"}},
					newMeanData(1, 1),
				},
				{
					[]tag.Tag{{Key: k2, Value: "v2"}},
					newMeanData(2.25, 2),
				},
			},
		},
		{
			"3",
			[]record{
				{1, []tagString{{k1, "v1"}}},
				{5, []tagString{{k1, "v1"}, {k3, "v3"}}},
				{1, []tagString{{k1, "v1 other"}}},
				{5, []tagString{{k2, "v2"}}},
				{5, []tagString{{k1, "v1"}, {k2, "v2"}}},
				{-4, []tagString{{k1, "v1"}, {k2, "v2"}}},
			},
			[]*Row{
				{
					[]tag.Tag{{Key: k1, Value: "v1"}},
					newMeanData(3, 2),
				},
				{
					[]tag.Tag{{Key: k1, Value: "v1 other"}},
					newMeanData(1, 1),
				},
				{
					[]tag.Tag{{Key: k2, Value: "v2"}},
					newMeanData(5, 1),
				},
				{
					[]tag.Tag{{Key: k1, Value: "v1"}, {Key: k2, Value: "v2"}},
					newMeanData(0.5, 2),
				},
			},
		},
	}

	for _, tt := range tcs {
		view.clearRows()
		view.subscribe()
		for _, r := range tt.records {
			mods := []tag.Mutator{}
			for _, t := range r.tags {
				mods = append(mods, tag.Insert(t.k, t.v))
			}
			ctx, err := tag.New(context.Background(), mods...)
			if err != nil {
				t.Errorf("%v: New = %v", tt.label, err)
			}
			view.addSample(tag.FromContext(ctx), r.f, time.Now())
		}

		gotRows := view.collectedRows(time.Now())
		for i, got := range gotRows {
			if !containsRow(tt.wantRows, got) {
				t.Errorf("%v-%d: got row %v; want none", tt.label, i, got)
				break
			}
		}

		for i, want := range tt.wantRows {
			if !containsRow(gotRows, want) {
				t.Errorf("%v-%d: got none; want row %v", tt.label, i, want)
				break
			}
		}
	}
}

func TestViewSortedKeys(t *testing.T) {
	k1, _ := tag.NewKey("a")
	k2, _ := tag.NewKey("b")
	k3, _ := tag.NewKey("c")
	ks := []tag.Key{k1, k3, k2}

	v, err := NewView("sort_keys", "desc sort_keys", ks, nil, MeanAggregation{})
	if err != nil {
		t.Fatalf("NewView() = %v", err)
	}

	want := []string{"a", "b", "c"}
	vks := v.TagKeys()
	if len(vks) != len(want) {
		t.Errorf("Keys = %+v; want %+v", vks, want)
	}

	for i, v := range want {
		if got, want := v, vks[i].Name(); got != want {
			t.Errorf("View name = %q; want %q", got, want)
		}
	}
}

// containsRow returns true if rows contain r.
func containsRow(rows []*Row, r *Row) bool {
	for _, x := range rows {
		if r.Equal(x) {
			return true
		}
	}
	return false
}<|MERGE_RESOLUTION|>--- conflicted
+++ resolved
@@ -188,404 +188,7 @@
 }
 
 
-<<<<<<< HEAD
 func Test_View_MeasureFloat64_AggregationSum(t *testing.T) {
-=======
-	k1, _ := tag.NewKey("k1")
-	k2, _ := tag.NewKey("k2")
-	agg1 := DistributionAggregation([]float64{2})
-	view, err := NewView("VF1", "desc VF1", []tag.Key{k1, k2}, nil, agg1, Interval{10 * time.Second, 5})
-	if err != nil {
-		t.Fatal(err)
-	}
-
-	type tagString struct {
-		k tag.Key
-		v string
-	}
-	type record struct {
-		f    float64
-		tags []tagString
-		now  time.Time
-	}
-
-	type wantRows struct {
-		label        string
-		retrieveTime time.Time
-		rows         []*Row
-	}
-
-	type testCase struct {
-		label    string
-		records  []record
-		wantRows []wantRows
-	}
-
-	tcs := []testCase{
-		{
-			"1",
-			[]record{
-				{1, []tagString{{k1, "v1"}}, startTime.Add(1 * time.Second)},
-				{2, []tagString{{k1, "v1"}}, startTime.Add(6 * time.Second)},
-				{5, []tagString{{k1, "v1"}}, startTime.Add(6 * time.Second)},
-				{4, []tagString{{k1, "v1"}}, startTime.Add(10 * time.Second)},
-				{5, []tagString{{k1, "v1"}}, startTime.Add(10 * time.Second)},
-				{4, []tagString{{k1, "v1"}}, startTime.Add(14 * time.Second)},
-				{3, []tagString{{k1, "v1"}}, startTime.Add(14 * time.Second)},
-			},
-			[]wantRows{
-				{
-					"last 6 recorded",
-					startTime.Add(14 * time.Second),
-					[]*Row{
-						{
-							[]tag.Tag{{Key: k1, Value: "v1"}},
-							&DistributionData{
-								6, 2, 5, 3.8333333333, 1.3666666667 * 5, []int64{0, 6}, agg1,
-							},
-						},
-					},
-				},
-				{
-					"last 4 recorded",
-					startTime.Add(18 * time.Second),
-					[]*Row{
-						{
-							[]tag.Tag{{Key: k1, Value: "v1"}},
-							&DistributionData{
-								4, 3, 5, 4, 0.6666666667 * 3, []int64{0, 4}, agg1,
-							},
-						},
-					},
-				},
-				{
-					"last 2 recorded",
-					startTime.Add(22 * time.Second),
-					[]*Row{
-						{
-							[]tag.Tag{{Key: k1, Value: "v1"}},
-							&DistributionData{
-								2, 3, 4, 3.5, 0.5, []int64{0, 2}, agg1,
-							},
-						},
-					},
-				},
-			},
-		},
-		{
-			"2",
-			[]record{
-				{1, []tagString{{k1, "v1"}}, startTime.Add(3 * time.Second)},
-				{2, []tagString{{k1, "v1"}}, startTime.Add(5 * time.Second)},
-				{3, []tagString{{k1, "v1"}}, startTime.Add(5 * time.Second)},
-				{4, []tagString{{k1, "v1"}}, startTime.Add(8 * time.Second)},
-				{5, []tagString{{k1, "v1"}}, startTime.Add(8 * time.Second)},
-				{5, []tagString{{k1, "v1"}}, startTime.Add(8 * time.Second)},
-				{5, []tagString{{k1, "v1"}}, startTime.Add(9 * time.Second)},
-			},
-			[]wantRows{
-				{
-					"no partial bucket",
-					startTime.Add(10 * time.Second),
-					[]*Row{
-						{
-							[]tag.Tag{{Key: k1, Value: "v1"}},
-							&DistributionData{
-								7, 1, 5, 3.57142857142857, 2.61904761904762 * 6, []int64{1, 6}, agg1,
-							},
-						},
-					},
-				},
-				{
-					"oldest partial bucket: (remaining time: 50%)",
-					startTime.Add(12 * time.Second),
-					[]*Row{
-						{
-							[]tag.Tag{{Key: k1, Value: "v1"}},
-							&DistributionData{
-								7, 1, 5, 3.57142857142857, 2.61904761904762 * 6, []int64{1, 6}, agg1,
-							},
-						},
-					},
-				},
-				{
-					"oldest partial bucket: (remaining time: 99.99%)",
-					startTime.Add(15 * time.Second),
-					[]*Row{
-						{
-							[]tag.Tag{{Key: k1, Value: "v1"}},
-							&DistributionData{
-								6, 2, 5, 4, 1.6 * 5, []int64{0, 6}, agg1,
-							},
-						},
-					},
-				},
-				{
-					"oldest partial bucket: (remaining time: 0.001%)",
-					startTime.Add(17*time.Second - 1*time.Millisecond),
-					[]*Row{
-						{
-							[]tag.Tag{{Key: k1, Value: "v1"}},
-							&DistributionData{
-								6, 2, 5, 4, 1.6 * 5, []int64{0, 6}, agg1,
-							},
-						},
-					},
-				},
-				{
-					"oldest partial bucket: (remaining time: 50%)",
-					startTime.Add(18 * time.Second),
-					[]*Row{
-						{
-							[]tag.Tag{{Key: k1, Value: "v1"}},
-							&DistributionData{
-								4, 4, 5, 4.75, 0.25 * 3, []int64{0, 4}, agg1,
-							},
-						},
-					},
-				},
-			},
-		},
-	}
-
-	for _, tc := range tcs {
-		view.clearRows()
-		view.subscribe()
-		for _, r := range tc.records {
-			mods := []tag.Mutator{}
-			for _, t := range r.tags {
-				mods = append(mods, tag.Insert(t.k, t.v))
-			}
-			ctx, err := tag.New(context.Background(), mods...)
-			if err != nil {
-				t.Errorf("%v: New = %v", tc.label, err)
-			}
-			view.addSample(tag.FromContext(ctx), r.f, r.now)
-		}
-
-		for _, wantRows := range tc.wantRows {
-			gotRows := view.collectedRows(wantRows.retrieveTime)
-
-			for _, gotRow := range gotRows {
-				if !containsRow(wantRows.rows, gotRow) {
-					t.Errorf("got unexpected row '%v' for test case: '%v' with label '%v'", gotRow, tc.label, wantRows.label)
-					break
-				}
-			}
-
-			for _, wantRow := range wantRows.rows {
-				if !containsRow(gotRows, wantRow) {
-					t.Errorf("want row '%v' for test case: '%v' with label '%v'. Not received", wantRow, tc.label, wantRows.label)
-					break
-				}
-			}
-		}
-
-	}
-}
-
-func Test_View_MeasureFloat64_AggregationCount_WindowSlidingTime(t *testing.T) {
-	startTime := time.Date(2010, 1, 1, 0, 0, 0, 0, time.UTC)
-
-	k1, _ := tag.NewKey("k1")
-	k2, _ := tag.NewKey("k2")
-	agg1 := CountAggregation{}
-	view, err := NewView("VF1", "desc VF1", []tag.Key{k1, k2}, nil, agg1, Interval{10 * time.Second, 5})
-	if err != nil {
-		t.Fatal(err)
-	}
-
-	type tagString struct {
-		k tag.Key
-		v string
-	}
-	type record struct {
-		f    float64
-		tags []tagString
-		now  time.Time
-	}
-
-	type wantRows struct {
-		label        string
-		retrieveTime time.Time
-		rows         []*Row
-	}
-
-	type testCase struct {
-		label    string
-		records  []record
-		wantRows []wantRows
-	}
-
-	tcs := []testCase{
-		{
-			"1",
-			[]record{
-				{1, []tagString{{k1, "v1"}}, startTime.Add(1 * time.Second)},
-				{2, []tagString{{k1, "v1"}}, startTime.Add(6 * time.Second)},
-				{5, []tagString{{k1, "v1"}}, startTime.Add(6 * time.Second)},
-				{4, []tagString{{k1, "v1"}}, startTime.Add(10 * time.Second)},
-				{5, []tagString{{k1, "v1"}}, startTime.Add(10 * time.Second)},
-				{4, []tagString{{k1, "v1"}}, startTime.Add(14 * time.Second)},
-				{3, []tagString{{k1, "v1"}}, startTime.Add(14 * time.Second)},
-			},
-			[]wantRows{
-				{
-					"last 6 recorded",
-					startTime.Add(14 * time.Second),
-					[]*Row{
-						{
-							[]tag.Tag{{Key: k1, Value: "v1"}},
-							newCountData(6),
-						},
-					},
-				},
-				{
-					"last 4 recorded",
-					startTime.Add(18 * time.Second),
-					[]*Row{
-						{
-							[]tag.Tag{{Key: k1, Value: "v1"}},
-							newCountData(4),
-						},
-					},
-				},
-				{
-					"last 2 recorded",
-					startTime.Add(22 * time.Second),
-					[]*Row{
-						{
-							[]tag.Tag{{Key: k1, Value: "v1"}},
-							newCountData(2),
-						},
-					},
-				},
-			},
-		},
-		{
-			"2",
-			[]record{
-				{1, []tagString{{k1, "v1"}}, startTime.Add(3 * time.Second)},
-				{2, []tagString{{k1, "v1"}}, startTime.Add(5 * time.Second)},
-				{3, []tagString{{k1, "v1"}}, startTime.Add(5 * time.Second)},
-				{4, []tagString{{k1, "v1"}}, startTime.Add(8 * time.Second)},
-				{5, []tagString{{k1, "v1"}}, startTime.Add(8 * time.Second)},
-				{5, []tagString{{k1, "v1"}}, startTime.Add(8 * time.Second)},
-				{5, []tagString{{k1, "v1"}}, startTime.Add(9 * time.Second)},
-			},
-			[]wantRows{
-				{
-					"no partial bucket",
-					startTime.Add(10 * time.Second),
-					[]*Row{
-						{
-							[]tag.Tag{{Key: k1, Value: "v1"}},
-							newCountData(7),
-						},
-					},
-				},
-				{
-					"oldest partial bucket: (remaining time: 50%) (count: 1)",
-					startTime.Add(12 * time.Second),
-					[]*Row{
-						{
-							[]tag.Tag{{Key: k1, Value: "v1"}},
-							newCountData(7),
-						},
-					},
-				},
-				{
-					"oldest partial bucket: (remaining time: 80%) (count: 2)",
-					startTime.Add(15*time.Second + 400*time.Millisecond),
-					[]*Row{
-						{
-							[]tag.Tag{{Key: k1, Value: "v1"}},
-							newCountData(6),
-						},
-					},
-				},
-				{
-					"oldest partial bucket: (remaining time: 50%) (count: 2)",
-					startTime.Add(16 * time.Second),
-					[]*Row{
-						{
-							[]tag.Tag{{Key: k1, Value: "v1"}},
-							newCountData(5),
-						},
-					},
-				},
-				{
-					"oldest partial bucket: (remaining time: 90%) (count: 3)",
-					startTime.Add(17*time.Second + 200*time.Millisecond),
-					[]*Row{
-						{
-							[]tag.Tag{{Key: k1, Value: "v1"}},
-							newCountData(4),
-						},
-					},
-				},
-				{
-					"oldest partial bucket: (remaining time: 50%) (count: 3)",
-					startTime.Add(18 * time.Second),
-					[]*Row{
-						{
-							[]tag.Tag{{Key: k1, Value: "v1"}},
-							newCountData(3),
-						},
-					},
-				},
-				{
-					"oldest partial bucket: (remaining time: 20%) (count: 3)",
-					startTime.Add(18*time.Second + 600*time.Millisecond),
-					[]*Row{
-						{
-							[]tag.Tag{{Key: k1, Value: "v1"}},
-							newCountData(2),
-						},
-					},
-				},
-			},
-		},
-	}
-
-	for _, tc := range tcs {
-		view.clearRows()
-		view.subscribe()
-		for _, r := range tc.records {
-			mods := []tag.Mutator{}
-			for _, t := range r.tags {
-				mods = append(mods, tag.Insert(t.k, t.v))
-			}
-			ctx, err := tag.New(context.Background(), mods...)
-			if err != nil {
-				t.Errorf("%v: New = %v", tc.label, err)
-			}
-			view.addSample(tag.FromContext(ctx), r.f, r.now)
-		}
-
-		for _, wantRows := range tc.wantRows {
-			gotRows := view.collectedRows(wantRows.retrieveTime)
-
-			for _, gotRow := range gotRows {
-				if !containsRow(wantRows.rows, gotRow) {
-					t.Errorf("got unexpected row '%v' for test case: '%v' with label '%v'", gotRow, tc.label, wantRows.label)
-					break
-				}
-			}
-
-			for _, wantRow := range wantRows.rows {
-				if !containsRow(gotRows, wantRow) {
-					t.Errorf("want row '%v' for test case: '%v' with label '%v'. Not received", wantRow, tc.label, wantRows.label)
-					break
-				}
-			}
-		}
-
-	}
-}
-
-func Test_View_MeasureFloat64_AggregationSum_WindowCumulative(t *testing.T) {
->>>>>>> ab34cca5
 	k1, _ := tag.NewKey("k1")
 	k2, _ := tag.NewKey("k2")
 	k3, _ := tag.NewKey("k3")
