--- conflicted
+++ resolved
@@ -82,7 +82,6 @@
 		{"no_trust_metadata", true, 0},
 	}
 
-<<<<<<< HEAD
 	for _, test := range tests {
 		t.Run(test.name, func(t *testing.T) {
 
@@ -113,7 +112,7 @@
 				EndTime: time.Now(),
 			})
 
-			rows, err := ServerRequestCountView.RetrieveData()
+			rows, err := view.RetrieveData(ServerRequestCountView.Name)
 			if err != nil {
 				t.Fatal(err)
 			}
@@ -127,42 +126,9 @@
 			}
 
 			// Cleanup.
-			if err := ServerRequestCountView.Unsubscribe(); err != nil {
-				t.Fatal(err)
-			}
+			view.Unsubscribe(ServerRequestCountView)
 		})
 	}
-=======
-	span := trace.NewSpan("/foo", nil, trace.StartOptions{
-		Sampler: trace.AlwaysSample(),
-	})
-	ctx = trace.WithSpan(ctx, span)
-	ctx = handler.TagRPC(ctx, &stats.RPCTagInfo{
-		FullMethodName: "/service.foo/method",
-	})
-	handler.HandleRPC(ctx, &stats.Begin{
-		BeginTime: time.Now(),
-	})
-	handler.HandleRPC(ctx, &stats.End{
-		EndTime: time.Now(),
-	})
-
-	stats, err := view.RetrieveData(ServerRequestCountView.Name)
-	if err != nil {
-		t.Fatal(err)
-	}
-	traces := te.buffer
-
-	if got, want := len(stats), 1; got != want {
-		t.Errorf("Got %v stats; want %v", got, want)
-	}
-	if got, want := len(traces), 1; got != want {
-		t.Errorf("Got %v traces; want %v", got, want)
-	}
-
-	// Cleanup.
-	view.Unsubscribe(ServerRequestCountView)
->>>>>>> 0135db17
 }
 
 type traceExporter struct {
