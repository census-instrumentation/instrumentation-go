--- conflicted
+++ resolved
@@ -66,18 +66,8 @@
 		return ctx
 	}
 	d := &rpcData{startTime: startTime}
-<<<<<<< HEAD
-	ts, err := h.createTagMap(ctx, info.FullMethodName)
-	if err != nil {
-		return ctx
-	}
-	ctx = tag.NewContext(ctx, ts)
-
+	ctx, _ = h.createTags(ctx, info.FullMethodName)
 	measure.Record(ctx, RPCServerStartedCount.M(1))
-=======
-	ctx, _ = h.createTags(ctx, info.FullMethodName)
-	istats.Record(ctx, RPCServerStartedCount.M(1))
->>>>>>> ab34cca5
 	return context.WithValue(ctx, grpcServerRPCKey, d)
 }
 
